# Byte-compiled / optimized / DLL files
__pycache__/
*.py[cod]
*$py.class

# C extensions
*.so

# Distribution / packaging
.Python
build/
develop-eggs/
dist/
downloads/
eggs/
.eggs/
lib/
lib64/
parts/
sdist/
var/
wheels/
share/python-wheels/
*.egg-info/
.installed.cfg
*.egg
MANIFEST

# PyInstaller
#  Usually these files are written by a python script from a template
#  before PyInstaller builds the exe, so as to inject date/other infos into it.
*.manifest
*.spec

# Installer logs
pip-log.txt
pip-delete-this-directory.txt

# Unit test / coverage reports
htmlcov/
.tox/
.nox/
.coverage
.coverage.*
.cache
nosetests.xml
coverage.xml
*.cover
*.py,cover
.hypothesis/
.pytest_cache/
cover/

# Translations
*.mo
*.pot

# Django stuff:
*.log
local_settings.py
db.sqlite3
db.sqlite3-journal

# Flask stuff:
instance/
.webassets-cache

# Scrapy stuff:
.scrapy

# Sphinx documentation
docs/_build/

# PyBuilder
.pybuilder/
target/

# Jupyter Notebook
.ipynb_checkpoints

# IPython
profile_default/
ipython_config.py

# pyenv
#   For a library or package, you might want to ignore these files since the code is
#   intended to run in multiple environments; otherwise, check them in:
# .python-version

# pipenv
#   According to pypa/pipenv#598, it is recommended to include Pipfile.lock in version control.
#   However, in case of collaboration, if having platform-specific dependencies or dependencies
#   having no cross-platform support, pipenv may install dependencies that don't work, or not
#   install all needed dependencies.
#Pipfile.lock

# poetry
#   Similar to Pipfile.lock, it is generally recommended to include poetry.lock in version control.
#   This is especially recommended for binary packages to ensure reproducibility, and is more
#   commonly ignored for libraries.
#   https://python-poetry.org/docs/basic-usage/#commit-your-poetrylock-file-to-version-control
#poetry.lock

# pdm
#   Similar to Pipfile.lock, it is generally recommended to include pdm.lock in version control.
#pdm.lock
#   pdm stores project-wide configurations in .pdm.toml, but it is recommended to not include it
#   in version control.
#   https://pdm.fming.dev/#use-with-ide
.pdm.toml

# PEP 582; used by e.g. github.com/David-OConnor/pyflow and github.com/pdm-project/pdm
__pypackages__/

# Celery stuff
celerybeat-schedule
celerybeat.pid

# SageMath parsed files
*.sage.py

# Environments
.env
.venv
env/
venv/
ENV/
env.bak/
venv.bak/

# Spyder project settings
.spyderproject
.spyproject

# Rope project settings
.ropeproject

# mkdocs documentation
/site

# mypy
.mypy_cache/
.dmypy.json
dmypy.json

# Pyre type checker
.pyre/

# pytype static type analyzer
.pytype/

# Cython debug symbols
cython_debug/

# PyCharm
#  JetBrains specific template is maintained in a separate JetBrains.gitignore that can
#  be found at https://github.com/github/gitignore/blob/main/Global/JetBrains.gitignore
#  and can be added to the global gitignore or merged into this file.  For a more nuclear
#  option (not recommended) you can uncomment the following to ignore the entire idea folder.
#.idea/

<<<<<<< HEAD
grafana_data/
=======
!/.github/workflows/
!/.github/workflows/*.yml
>>>>>>> 88abc1e3
<|MERGE_RESOLUTION|>--- conflicted
+++ resolved
@@ -159,9 +159,7 @@
 #  option (not recommended) you can uncomment the following to ignore the entire idea folder.
 #.idea/
 
-<<<<<<< HEAD
 grafana_data/
-=======
+
 !/.github/workflows/
-!/.github/workflows/*.yml
->>>>>>> 88abc1e3
+!/.github/workflows/*.yml