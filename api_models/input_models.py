from typing import Annotated

from annotated_types import Ge, Le
from bentoml.exceptions import InvalidArgument
from huggingface_hub import ModelInfo
from pydantic import BaseModel, BeforeValidator, Field

from api_models.enums import ResponseFormat, TimestampGranularity
from api_models.output_models import ModelObject, logger
from config import faster_whisper_config

ModelName = Annotated[
    str,
    Field(
        description="The ID of the model. You can get a list of available models by calling `/v1/models`.",
        examples=[
            "Systran/faster-distil-whisper-large-v2",
            "bofenghuang/whisper-large-v2-cv11-french-ct2",
        ],
    ),
]


def _convert_timestamp_granularities(
    timestamp_granularities: str | list[TimestampGranularity],
) -> list[TimestampGranularity]:
    if isinstance(timestamp_granularities, list):
        return timestamp_granularities

    timestamps = timestamp_granularities.split(",")
    return [TimestampGranularity(t.strip()) for t in timestamps]


TimestampGranularities = Annotated[list[TimestampGranularity], BeforeValidator(_convert_timestamp_granularities)]


def _convert_temperature(
    temperature: str | int | float | list[float],
) -> list[float]:
    if isinstance(temperature, list):
        return temperature
    elif isinstance(temperature, (float, int)):
        return [float(temperature)]

    temperatures: list[str] = temperature.split(",")

    return [float(t.strip()) for t in temperatures]


BoundedTemperature = Annotated[
    float,
    Ge(faster_whisper_config.min_temperature),
    Le(faster_whisper_config.max_temperature),
]

ValidatedTemperature = Annotated[
    BoundedTemperature | list[BoundedTemperature],
    BeforeValidator(_convert_temperature),
]


def _process_empty_response_format(response_format: str | ResponseFormat | bytes | None) -> ResponseFormat:
    if isinstance(response_format, bytes):
        try:
            response_format = response_format.decode("utf-8")
        except UnicodeDecodeError:
            logger.warning(
                f"Cannot decode bytes response_format: {response_format}. Using default: {faster_whisper_config.default_response_format}"
            )
            return ResponseFormat(faster_whisper_config.default_response_format)

    if response_format == "" or response_format is None:
        return ResponseFormat(faster_whisper_config.default_response_format)

    if isinstance(response_format, ResponseFormat):
        return response_format

    try:
        return ResponseFormat(response_format)
    except ValueError:
        logger.warning(
            f"Invalid response format: {response_format}. Using default: {faster_whisper_config.default_response_format}"
        )
        return ResponseFormat(faster_whisper_config.default_response_format)


ValidatedResponseFormat = Annotated[ResponseFormat, BeforeValidator(_process_empty_response_format)]


def hf_model_info_to_model_object(model: ModelInfo) -> ModelObject:
    assert model.created_at is not None
    assert model.card_data is not None
    assert model.card_data.language is None or isinstance(model.card_data.language, str | list)
    if model.card_data.language is None:
        language = []
    elif isinstance(model.card_data.language, str):
        language = [model.card_data.language]
    else:
        language = model.card_data.language
    transformed_model = ModelObject(
        id=model.id,
        created=int(model.created_at.timestamp()),
        object_="model",
        owned_by=model.id.split("/")[0],
        language=language,
    )
    return transformed_model


def validate_timestamp_granularities(response_format, timestamp_granularities, diarization: bool | None):
    if (
        timestamp_granularities != faster_whisper_config.default_timestamp_granularities
        and response_format != ResponseFormat.VERBOSE_JSON
    ):
        logger.warning(
            "It only makes sense to provide `timestamp_granularities[]` when `response_format` is set to "
            "`verbose_json`. See https://platform.openai.com/docs/api-reference/audio/createTranscription#audio"
            "-createtranscription-timestamp_granularities."
            # noqa: E501
        )

    if "word" not in timestamp_granularities and response_format == ResponseFormat.VERBOSE_JSON:
        raise InvalidArgument(
            f"timestamp_granularities must contain 'word' when response_format "
            f"is set to {ResponseFormat.VERBOSE_JSON}"
        )

    if response_format == ResponseFormat.JSON_DIARZED and not diarization:
        raise InvalidArgument(
            f"response_format must be set to {ResponseFormat.JSON_DIARZED} when diarization is enabled"
        )

    if "word" in timestamp_granularities and response_format == ResponseFormat.JSON_DIARZED:
        raise InvalidArgument(
            f"timestamp_granularities must not contain 'word' when response_format "
            f"is set to {ResponseFormat.JSON_DIARZED}"
        )


class ValidatedVadOptions(BaseModel):
<<<<<<< HEAD
    threshold: Annotated[float, "Speech threshold", Ge(0.0), Le(1.0)] = 0.5
    neg_threshold: Annotated[float, "Silence threshold", Ge(0.0), Le(1.0)] = 0.15
    min_speech_duration_ms: Annotated[
        int, "Minimum speech duration in milliseconds", Ge(0), Le(1000)
    ] = 0
    max_speech_duration_s: Annotated[
        float, "Maximum speech duration in seconds", Ge(0.5)
    ] = 999_999
    min_silence_duration_ms: Annotated[
        int, "Minimum silence duration in milliseconds", Ge(100), Le(10_000)
    ] = 2000
    speech_pad_ms: Annotated[
        int, "Speech padding in milliseconds", Ge(10), Le(1000)
    ] = 400
=======
    onset: Annotated[float, "Speech threshold", Ge(0.0), Le(1.0)] = 0.5
    offset: Annotated[float, "Silence threshold", Ge(0.0), Le(1.0)] = 0.15
    min_speech_duration_ms: Annotated[int, "Minimum speech duration in milliseconds", Ge(0), Le(1000)] = 0
    max_speech_duration_s: Annotated[float, "Maximum speech duration in seconds", Ge(0.5)] = 999_999
    min_silence_duration_ms: Annotated[int, "Minimum silence duration in milliseconds", Ge(100), Le(10_000)] = 2000
    speech_pad_ms: Annotated[int, "Speech padding in milliseconds", Ge(10), Le(1000)] = 400
>>>>>>> 5d754651
<|MERGE_RESOLUTION|>--- conflicted
+++ resolved
@@ -138,26 +138,9 @@
 
 
 class ValidatedVadOptions(BaseModel):
-<<<<<<< HEAD
     threshold: Annotated[float, "Speech threshold", Ge(0.0), Le(1.0)] = 0.5
     neg_threshold: Annotated[float, "Silence threshold", Ge(0.0), Le(1.0)] = 0.15
-    min_speech_duration_ms: Annotated[
-        int, "Minimum speech duration in milliseconds", Ge(0), Le(1000)
-    ] = 0
-    max_speech_duration_s: Annotated[
-        float, "Maximum speech duration in seconds", Ge(0.5)
-    ] = 999_999
-    min_silence_duration_ms: Annotated[
-        int, "Minimum silence duration in milliseconds", Ge(100), Le(10_000)
-    ] = 2000
-    speech_pad_ms: Annotated[
-        int, "Speech padding in milliseconds", Ge(10), Le(1000)
-    ] = 400
-=======
-    onset: Annotated[float, "Speech threshold", Ge(0.0), Le(1.0)] = 0.5
-    offset: Annotated[float, "Silence threshold", Ge(0.0), Le(1.0)] = 0.15
     min_speech_duration_ms: Annotated[int, "Minimum speech duration in milliseconds", Ge(0), Le(1000)] = 0
     max_speech_duration_s: Annotated[float, "Maximum speech duration in seconds", Ge(0.5)] = 999_999
     min_silence_duration_ms: Annotated[int, "Minimum silence duration in milliseconds", Ge(100), Le(10_000)] = 2000
-    speech_pad_ms: Annotated[int, "Speech padding in milliseconds", Ge(10), Le(1000)] = 400
->>>>>>> 5d754651
+    speech_pad_ms: Annotated[int, "Speech padding in milliseconds", Ge(10), Le(1000)] = 400